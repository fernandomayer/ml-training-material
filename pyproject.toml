[build-system]
requires = ["setuptools"]
build-backend = "setuptools.build_meta"

[project]
name = "ml_workshop"
version = "0.0.0"
description = "ICCS ML workshop."
authors = [
  { name="Jim Denholm", email="jd949@cam.ac.uk" },
  { name="Jack Atkinson", email="jwa34@cam.ac.uk" },
]
readme = "README.md"
license = {file = "LICENSE.md"}
requires-python = ">=3.9.10"

<<<<<<< HEAD
dependencies = ["torch>=1.13","torchvision>=0.13", "palmerpenguins>=0.1.4",
                "pandas", "mypy", "pydocstyle", "black", "ipykernel",
                "jupyter-black", "scikit-image", "notebook",
                "torch_tools @ git+https://github.com/jdenholm/TorchTools.git",
                "matplotlib",]
=======
dependencies = [
    "torch>=1.13",
    "torchvision>=0.13",
    "palmerpenguins>=0.1.4",
    "pandas",
    "ipykernel",
]
>>>>>>> 349e1baa

[project.optional-dependencies]
# test = [
#     "pytest>=7.2.0",
# ]
lint = [
    "black>=22.12.0",
    # "pylint",
    "pydocstyle",
    "mypy>=1.0.0",
]

[project.urls]
"Homepage" = "https://github.com/Cambridge-ICCS/ml-training-material"
"Bug Tracker" = "https://github.com/Cambridge-ICCS/ml-training-material/issues"

[tool.setuptools]
package-dir = {}<|MERGE_RESOLUTION|>--- conflicted
+++ resolved
@@ -14,21 +14,17 @@
 license = {file = "LICENSE.md"}
 requires-python = ">=3.9.10"
 
-<<<<<<< HEAD
-dependencies = ["torch>=1.13","torchvision>=0.13", "palmerpenguins>=0.1.4",
-                "pandas", "mypy", "pydocstyle", "black", "ipykernel",
-                "jupyter-black", "scikit-image", "notebook",
-                "torch_tools @ git+https://github.com/jdenholm/TorchTools.git",
-                "matplotlib",]
-=======
 dependencies = [
     "torch>=1.13",
     "torchvision>=0.13",
     "palmerpenguins>=0.1.4",
     "pandas",
     "ipykernel",
+    "scikit-image",
+    "notebook",
+    "torch_tools @ git+https://github.com/jdenholm/TorchTools.git",
+    "matplotlib",
 ]
->>>>>>> 349e1baa
 
 [project.optional-dependencies]
 # test = [
@@ -39,6 +35,7 @@
     # "pylint",
     "pydocstyle",
     "mypy>=1.0.0",
+    "jupyter-black",
 ]
 
 [project.urls]
